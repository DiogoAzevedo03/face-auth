# ============================================
# Facial Embedding Routes - FaceAuth Web Application
# File: face_routes.py
# Authors: Diogo Azevedo and Letícia Loureiro
# Date: 2025-04-28
#
# Description:
# This module defines all the routes for:
# - User creation by the admin
# - Capturing and saving facial embeddings
# - Face detection visualization for bounding box preview
# ============================================

# === Flask and standard libraries ===
from flask import Blueprint, render_template, request, jsonify, redirect, url_for, session
import sys
import os
sys.path.append(os.path.abspath(os.path.join(os.path.dirname(__file__), '..', '..')))
from datetime import datetime

# === Custom Modules ===
from generate_multiple_embeddings_m import EmbeddingGenerator
from utils.user_db import load_users, save_users
from web.routes.auth_routes import recognizer

# === Data processing and security ===
import base64
import numpy as np
import pickle
from PIL import Image
from io import BytesIO
import bcrypt

# === Define Blueprint for face-related routes ===
face_bp = Blueprint('face', __name__)

# === Initialize embedding generator globally (loads model once) ===
embedder = EmbeddingGenerator()

# === Admin view to access the user registration page ===
@face_bp.route('/admin/generate')
def admin_generate():
    """
    Displays the form and video stream for the admin to create a user
    and capture facial embeddings.

    Only accessible to authenticated admins.
    """
    if 'user' not in session or session.get('role') != 'admin':
        return redirect(url_for('auth.manual_login'))
    return render_template('generate.html')

# === Create a new user in the JSON database ===
@face_bp.route('/admin/create-user', methods=['POST'])
def create_user():
    """
    Creates a new user account (email, password, role, folder name).
    Returns error if the email or folder already exists.
    """
    data = request.get_json()
    users = load_users()
    email = data['email']
    folder = data['folder']
    folder_path = os.path.join('..', 'embeddings', folder)

    # Check if email already exists
    if email in users:
        return "Email already exists", 400

    # Check if folder with same name exists
    if os.path.exists(folder_path):
        return "Folder name already exists", 400

    # Hash and store the password securely
    hashed_pw = bcrypt.hashpw(data['password'].encode(), bcrypt.gensalt()).decode()

    # Register user in database
    users[email] = {
        "password": hashed_pw,
        "role": data['role'],
        "folder": folder
    }

    save_users(users)
    return "User created", 200

@face_bp.route('/admin/save-embedding', methods=['POST'])
def save_embedding():
    """
    Receives a base64 image, detects a face, and saves the embedding.
    Supports:
      - 'drawOnly' mode: returns bounding box for preview
      - 'save' mode: stores the embedding on disk

    Returns status and bounding box coordinates if applicable.
    """
    data = request.get_json()
    folder = data['folder']
    draw_only = data.get('drawOnly', False)

    # Decode base64 image into NumPy array
    image_data = data['image'].split(',')[1]
    image_bytes = base64.b64decode(image_data)
    image = Image.open(BytesIO(image_bytes)).convert('RGB')
    frame = np.array(image)

    # Detect faces in image
    faces = embedder.detect_faces(frame)
    if not faces:
        return "No face detected", 400

    (x, y, w, h) = faces[0]
    face_crop = frame[y:y+h, x:x+w]
    if face_crop.size == 0:
        return "Invalid face crop", 400

    if draw_only:
        return jsonify({
            "success": True,
            "message": "Face detected. Returning bounding box.",
            "data": {
                "x": int(x),
                "y": int(y),
                "w": int(w),
                "h": int(h)
            }
        })

    # Get face embedding
    embedding = embedder.get_embedding(face_crop)

    # Create path if not exists
    path = os.path.join('..', 'embeddings', folder)
    os.makedirs(path, exist_ok=True)

    # Find next available index to avoid overwriting
    existing_files = [f for f in os.listdir(path) if f.endswith('.pkl') and f.startswith(folder + "_")]
    indices = []
    for fname in existing_files:
        try:
            number = int(fname.replace(folder + "_", "").replace(".pkl", ""))
            indices.append(number)
        except:
            continue
    next_index = max(indices) + 1 if indices else 0

    save_path = os.path.join(path, f"{folder}_{next_index:02d}.pkl")
    with open(save_path, "wb") as f:
        pickle.dump(embedding, f)

<<<<<<< HEAD
    print(f"[DEBUG] Saved embedding: {save_path}")
=======
    # Update global recognizer embeddings
    recognizer.known_embeddings = recognizer.load_known_embeddings()

>>>>>>> a7a50b12
    return "Saved successfully", 200


from flask import request, render_template

@face_bp.route('/admin/capture-more', methods=['GET'])
def capture_more_embeddings():
    folder = request.args.get('folder')
    if not folder:
        return "folder not provided", 400
    return render_template('capture_more_embeddings.html', folder=folder)

@face_bp.route('/admin/capture-more/process', methods=['POST'])
def capture_embeddings_process():
    folder = request.form.get('folder')
    num_embeddings = int(request.form.get('num_embeddings', 5))
    
    return f"Capture {num_embeddings} embeddings for {folder}"<|MERGE_RESOLUTION|>--- conflicted
+++ resolved
@@ -148,13 +148,13 @@
     with open(save_path, "wb") as f:
         pickle.dump(embedding, f)
 
-<<<<<<< HEAD
+
     print(f"[DEBUG] Saved embedding: {save_path}")
-=======
+
     # Update global recognizer embeddings
     recognizer.known_embeddings = recognizer.load_known_embeddings()
 
->>>>>>> a7a50b12
+
     return "Saved successfully", 200
 
 
