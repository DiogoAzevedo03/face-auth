--- conflicted
+++ resolved
@@ -62,15 +62,10 @@
          const video = document.getElementById('video');
          const canvas = document.getElementById('canvas');
          const statusText = document.getElementById('status');
-<<<<<<< HEAD
          const confirmBtn = document.getElementById('confirmBtn');
          const rejectBtn = document.getElementById('rejectBtn');
          const suggestionsDiv = document.getElementById('suggestions');
          const manualLoginUrl = "{{ url_for('auth.manual_login') }}";
-=======
-         const manualLoginUrl = "{{ url_for('auth.manual_login') }}";
-
->>>>>>> 363aa253
  
          let redirectUrl = "";             // Store redirection URL after login
          let storedSuggestions = [];       // Store user suggestions in case of rejection
@@ -179,13 +174,8 @@
  
          // === Manual login fallback ===
          function loginManual() {
-<<<<<<< HEAD
-             window.location.href = manualLoginUrl;
-         }
-=======
             window.location.href = manualLoginUrl;
         }
->>>>>>> 363aa253
      </script>
  </body>
  </html>
